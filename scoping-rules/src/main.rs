// ------------------------------------------------------------------------
// section 01. RAII( Resource Acquisition Is Initialization )

/*
// Variables in Rust do more than just hold data in the stack: they also own resources,
// e.g. Box<T> owns memory in the heap. Rust enforces RAII (Resource Acquisition Is Initialization),
// so whenever an object goes out of scope, its destructor is called and its owned resources are freed.
//
// This behavior shields against resource leak bugs, so you'll never have to manually free memory
// or worry about memory leaks again! Here's a quick showcase:

fn create_box() {
    // allocate an integer on the heap
    let _box1 = Box::new(3i32);
    // `_box1` is destroyed here, and memory gets freed
}

fn main() {
    // allocate an integer on the heap
    let _box2 = Box::new(5i32);

    // a nested scope
    {
        // allocate
        let _box3 = Box::new(4i32);

        // `_box3` is destroyed here.
    }

    // create lots of boxes.
    // there is no need to manually free memory!
    for _ in 0u32..1_000 {
        create_box();
    }

    // `_box2` is destroyed here
}
*/

// ------------------------------------------------------------------------
// section 02. Destructor

/*
// The notion of a destructor in Rust is provided through the `Drop` trait.
// The destructor is called when the resource goes out of scope. This trait is not required
// to be implemented for every type, only implement it for your type if you require its own destructor logic.
//
// Run the below example to see how the `Drop` trait works. When the variable in the main function
// goes out of scope the custom destructor will be invoked.

struct ToDrop;

impl Drop for ToDrop {
    fn drop(&mut self) {
        println!("ToDrop is being dropped");
    }
}

fn main() {
    let _x = ToDrop;
    println!("Made a ToDrop!");
}
*/

// ------------------------------------------------------------------------
// section 03. Ownership and moves

/*
// Because variables are in charge of freeing their own resources, resources can only have one owner.
// This also prevents resources from being freed more than once. Note that not all variables own resources
//
// When doing assignments (`let x = y`) or passing function arguments by value (`foo(x)`),
// the ownership of the resources is transferred. In Rust-speak, this is known as a move.
//
// After moving resources, the previous owner can no longer be used. This avoids creating dangling pointers.
//

// this function takes ownership of the heap allocated memory
fn destroy_box(c: Box<i32>) {
    println!("destroying a box that contains {}", c);
    // `c` is destroyed and the memory  freed.
}

fn main() {
    let x = 5u32; // _Stack_ allocated.
    let y = x; // *Copy* `x` into `y` - no resources are moved;

    println!("x is {}, and y is {}", x, y); // both values can be independently used.

    let a = Box::new(5i32); // `a` is a pointer to a _Heap_ allocated integer

    println!("a contains: {}", a);

    let b = a; // *Move* `a` into `b`
               // the pointer adress of `a` is copied ( not the data ) into `b`
               // both are now pointers to the same heap allocated data, but `b` now owns it.

    // println!("a contains: {}", a); // ERROR...
    // `a` can no longer access the data, because it no longer owns the heap memory

    destroy_box(b);

    // Since the heap memory has been freed at this point, this action would
    // result in dereferencing freed memory, but it's forbidden by the compiler
    // Error! Same reason as the previous Error
    // println!("b contains: {}", b);
}
*/

// ------------------------------------------------------------------------
// section 04. Mutability

/*

fn main() {
    let immutable_box = Box::new(5u32);

    println!("immutable_box contains {}", immutable_box);

    // *immutable_box = 4; // mutability ERROR...

    // *Move* the box, changing the ownership and mutability
    let mut mutable_box = immutable_box;

    println!("mutable_box contains {}", mutable_box);

    *mutable_box = 4u32;

    println!("mutable_box contains {}", mutable_box);
}
*/

// ------------------------------------------------------------------------
// section 05. partial moves

/*
// Within the destructuring of a single variable, both by-move and by-reference pattern bindings
// can be used at the same time. Doing this will result in a partial move of the variable,
// which means that parts of the variable will be moved while other parts stay.
// In such a case, the parent variable cannot be used afterwards as a whole,
// however the parts that are only referenced (and not moved) can still be used.

fn main() {
    #[derive(Debug)]
    struct Person {
        name: String,
        age: Box<u8>,
    }

    let person = Person {
        name: "Alice".to_owned(),
        age: Box::new(20),
    };

    let Person { name, ref age } = person;

    println!("The person's age is {}", age);
    println!("The person's name is {}", name);

    // println!("The person is {:?}", person); // ERROR... moved `person.name` ---> `name`

    println!("The person's age from person is {}", person.age);
}
*/

// ------------------------------------------------------------------------
// section 06. borrowing

/*
// Most of the time, we'd like to access data without taking ownership over it.
// To accomplish this, Rust uses a borrowing mechanism. Instead of passing objects by value (T),
// objects can be passed by reference (&T).
//
// The compiler statically guarantees (via its borrow checker) that references always point to valid objects.
// That is, while references to an object exist, the object cannot be destroyed.

fn eat_box_i32(boxed_i32: Box<i32>) {
    println!("destroying box that contains {}", boxed_i32);
}

fn borrow_i32(borrowed_i32: &i32) {
    println!("this int is: {}", borrowed_i32);
}

fn main() {
    let boxed_i32 = Box::new(5_i32);
    let stacked_i32 = 6_i32;

    borrow_i32(&boxed_i32);
    borrow_i32(&stacked_i32);

    // println!("boxed: {}", boxed_i32);
    // println!("stacked: {}", stacked_i32);

    {
        let _ref_to_i32: &i32 = &boxed_i32;
        // eat_box_i32(boxed_i32); // ERROR due to the following code....
        borrow_i32(_ref_to_i32);
    }

    eat_box_i32(boxed_i32);
}
*/

// ------------------------------------------------------------------------
// section 07. borrowing: mutability

/*
// Mutable data can be mutably borrowed using `&mut T`. This is called a mutable reference
// and gives read/write access to the borrower. In contrast, `&T` borrows the data via an immutable reference,
// and the borrower can read the data but not modify it:

#[allow(dead_code)]
#[derive(Clone, Copy)]
struct Book {
    // `&'static str` is a reference to a string allocated in read only memory
    author: &'static str,
    title: &'static str,
    year: u32,
}

// this function takes a referernce to a book
fn borrow_book(book: &Book) {
    println!("immutably borrowed {} - {} edition", book.title, book.year);
}

// this function takes a reference to a mutable book and change `year`
fn new_edition(book: &mut Book) {
    book.year = 2023;
    println!("mutably borrowed {} - {} edition", book.title, book.year);
}

fn main() {
    let immutabook = Book {
        author: "Douglas Hofstadter",
        title: "Gödel, Escher, Bach",
        year: 1979,
    };

    // create a mutable copy of `immutabook`.
    let mut mutabook = immutabook;

    borrow_book(&immutabook);

    borrow_book(&mutabook);

    new_edition(&mut mutabook);

    //new_edition(&mut immutabook); // ERROR....
}
*/

// ------------------------------------------------------------------------
// section 07. borrowing: aliasing

/*
// Data can be immutably borrowed any number of times, but while immutably borrowed,
// the original data can't be mutably borrowed. On the other hand, only one mutable borrow is allowed at a time.
// The original data can be borrowed again only after the mutable reference has been used for the last time.

struct Point {
    x: i32,
    y: i32,
    z: i32,
}

fn main() {
    let mut point = Point { x: 0, y: 0, z: 0 };

    let borrowed_point = &point;
    let another_borrow = &point;

    // data can be accessed via the reference and the original owner
    println!(
        "point has coordinates: ({}, {}, {})",
        borrowed_point.x, another_borrow.y, point.z
    );

    // Error! Can't borrow `point` as mutable because it's currently borrowed as immutable.
    // let mutable_borrow = &mut point;

    // BECAUSE, The borrowed values are used again here
    println!(
        "point has coordinatte: ({}, {}, {})",
        borrowed_point.x, another_borrow.y, point.z
    );

    // The immutable references are no longer used for the rest of the code so
    // it is possible to reborrow with a mutable reference.
    let mutable_borrow = &mut point;
    mutable_borrow.x = 5;
    mutable_borrow.y = 2;
    mutable_borrow.z = 1;

    // Error! Can't borrow `point` as immutable because it's currently borrowed as mutable.
    // let y = &point.y;
    // Error! Can't print because `println!` takes an immutable reference.
    // println!("Point Z coordinate is {}", point.z);

    // Ok! Mutable references can be passed as immutable to `println!`
    println!(
        "Point has coordinates: ({}, {}, {})",
        mutable_borrow.x, mutable_borrow.y, mutable_borrow.z
    );

    // The mutable reference is no longer used for the rest of the code so it
    // is possible to reborrow
    let new_borrowed_point = &point;
    println!(
        "Point now has coordinates: ({}, {}, {})",
        new_borrowed_point.x, new_borrowed_point.y, new_borrowed_point.z
    );
}
*/

// ------------------------------------------------------------------------
// section 08. borrowing: the ref pattern

/*
// When doing pattern matching or destructuring via the `let` binding,
// the `ref` keyword can be used to take references to the fields of a struct/tuple.
// The example below shows a few instances where this can be useful:

#[derive(Clone, Copy)]
struct Point {
    x: i32,
    y: i32,
}

fn main() {
    let c = 'Q';

    // A `ref` borrow on the left side of an assignment is equivalent to
    // an `&` borrow on the right side.
    let ref ref_c1 = c;
    let ref_c2 = &c;

    println!("ref_c1 equals ref_c2: {}", *ref_c1 == *ref_c2);
    // println!("ref_c1 : {:?}", &ref_c1);
    // println!("ref_c2 : {:?}", &ref_c2);

    let point = Point { x: 0, y: 0 };

    // `ref` is also valid when destructuring a struct
    let _copy_of_x = {
        // `ref_to_x` is a reference to the `x` field of `point`
        let Point {
            x: ref ref_to_x,
            y: _,
        } = point;
        // return a copy of the `x` field of `point`
        *ref_to_x
    };

    // a mutable copy of `point`
    let mut mutable_point = point;
    {
        // `ref` can be paired with `mut` to take mutable references.
        let Point {
            x: _,
            y: ref mut mut_ref_to_y,
        } = mutable_point;

        *mut_ref_to_y = 1;
    }

    println!("point is ({}, {})", point.x, point.y);
    println!(
        "mutable_point is ({}, {})",
        mutable_point.x, mutable_point.y
    );

    // a mutable tuple that includes a pointer
    let mut mutable_tuple = (Box::new(5u32), 3u32);
    {
        // destructuring `mutable_tuple` to changer the value of `last`
        let (_, ref mut last) = mutable_tuple;
        *last = 2u32;
    }
    println!("tuple is {:?}", mutable_tuple);

    {
        let last = &mut mutable_tuple.1;
        *last = 1u32;
    }
    println!("tuple is {:?}", mutable_tuple);
}
*/

// ------------------------------------------------------------------------
// section 09. lifetimes - overview
/*

// A lifetime is a construct of the compiler (or more specifically, its borrow checker)
// uses to ensure all borrows are valid. Specifically, a variable's lifetime begins
// when it is created and ends when it is destroyed.
// While lifetimes and scopes are often referred to together, they are not the same.
//
// Take, for example, the case where we borrow a variable via `&`.
// The borrow has a lifetime that is determined by where it is declared.
// As a result, the borrow is valid as long as it ends before the lender is destroyed.
// However, the scope of the borrow is determined by where the reference is used.
//
// In the following example and in the rest of this section,
// we will see how lifetimes relate to scopes, as well as how the two differ.

// Lifetimes are annotated below with lines denoting the creation
// and destruction of each variable.
// `i` has the longest lifetime because its scope entirely encloses
// both `borrow1` and `borrow2`. The duration of `borrow1` compared
// to `borrow2` is irrelevant since they are disjoint.

fn main() {
    let i = 3;
    {
        let borrow1 = &i;
        println!("borrow1: {}", borrow1);
    }

    {
        let borrow2 = &i;
        println!("borrow2: {}", borrow2);
    }
}
<<<<<<< HEAD
*/
=======
*
>>>>>>> 6a76d610

// ------------------------------------------------------------------------
// section 10. lifetimes - explicit annotation
/*
// The borrow checker uses explicit lifetime annotations to determine how long references should be valid.
// In cases where lifetimes are not elided1, Rust requires explicit annotations to determine
// what the lifetime of a reference should be.
// The syntax for explicitly annotating a lifetime uses an apostrophe character as follows:
//
// `foo<'a>``
// // `foo` has a lifetime parameter `'a`
//
// Similar to closures, using lifetimes requires generics. Additionally, this lifetime syntax indicates that
// the lifetime of `foo` may not exceed that of `'a`.
// Explicit annotation of a type has the form `&'a T` where `'a` has already been introduced.
//
// In cases with multiple lifetimes, the syntax is similar:
//
// `foo<'a, 'b>`
// // `foo` has lifetime parameters `'a` and `'b`
//
// In this case, the lifetime of foo cannot exceed that of either `'a` or `'b`.
//
// See the following example for explicit lifetime annotation in use:

// `print_refs` takes two references to `i32` which have different
// lifetimes `'a` and `'b`. These two lifetimes must both be at
// least as long as the function `print_refs`.
fn print_refs<'a, 'b>(x: &'a i32, y: &'b i32) {
    println!("x is {} and y is {}", x, y);
}

// a function which takes no arguments, but has a lifetime parameter `'a`
fn failed_borrow<'a>() {
    let _x = 12;

    // let y: &'a i32 = &_x; // ERROR... `_x` does not live long enough.
    // Attempting to use the lifetime `'a` as an explicit type annotation
    // inside the function will fail because the lifetime of `&_x` is shorter
    // than that of `y`. A short lifetime cannot be coerced into a longer one.
}

fn main() {
    // create variables to be borrowed below.
    let (four, nine) = (4, 9);

    // Borrows (`&`) of both variables are passed into the function.
    print_refs(&four, &nine);
    // Any input which is borrowed must outlive the borrower.
    // In other words, the lifetime of `four` and `nine` must
    // be longer than that of `print_refs`.

    failed_borrow();
    // `failed_borrow` contains no references to force `'a` to be
    // longer than the lifetime of the function, but `'a` is longer.
    // Because the lifetime is never constrained, it defaults to `'static`.
}
*/

// ------------------------------------------------------------------------
// section 11. lifetimes - functions
/*

// Ignoring elision, function signatures with lifetimes have a few constraints:
// - any reference must have an annotated lifetime.
// - any reference being returned must have the same lifetime as an input or be static.
// Additionally, note that returning references without input is banned
//  if it would result in returning references to invalid data.
// The following example shows off some valid forms of functions with lifetimes:

// One input reference with lifetime `'a` which must live
// at least as long as the function.
fn print_one<'a>(x: &'a i32) {
    println!("`print_one`: x is {}", x);
}

// mutable references are possible with lifetime as well.
fn add_one<'a>(x: &'a mut i32) {
    *x += 1;
}

// Multiple elements with different lifetimes. In this case, it
// would be fine for both to have the same lifetime `'a`, but
// in more complex cases, different lifetimes may be required.
fn print_multi<'a, 'b>(x: &'a i32, y: &'a i32) {
    println!("`print_multi`: x is {}, y is {}", x, y);
}

// Returning references that have been passed in is acceptable.
// However, the correct lifetime must be returned.
fn pass_x<'a, 'b>(x: &'a i32, _: &'b i32) -> &'a i32 {
    x
}

// fn invalid_output<'a>() -> &'a String {
//     &String::from("foo")
// }
// The above is invalid: `'a` must live longer than the function.
// Here, `&String::from("foo")` would create a `String`, followed by a
// reference. Then the data is dropped upon exiting the scope, leaving
// a reference to invalid data to be returned.

fn main() {
    let x = 7;
    let y = 9;

    print_one(&x);
    print_multi(&x, &y);

    let z = pass_x(&x, &y);
    print_one(z);

    let mut t = 3;
    add_one(&mut t);
    print_one(&t);
}
*/

// ------------------------------------------------------------------------
// section 12. lifetimes - methods
/*

// methods are annotated similarity to funcitons:
struct Owner(i32);

impl Owner {
    // annotate lifetime as in a standalone function
    fn add_one<'a>(&'a mut self) {
        self.0 += 1;
    }
    fn print<'a>(&'a self) {
        println!("`print`: {}", self.0);
    }
}

fn main() {
    let mut owner = Owner(18);

    owner.add_one();
    owner.print();
}
*/

// ------------------------------------------------------------------------
// section 13. lifetimes - structs
/*
 */

// A type `Borrowed` which houses a reference to an
// `i32`. The reference to `i32` must outlive `Borrowed`.
#[derive(Debug)]
struct Borrowed<'a>(&'a i32);

// similarly, both references here must outlive this structure.
#[derive(Debug)]
struct NamedBorrowed<'a> {
    x: &'a i32,
    y: &'a i32,
}

impl NamedBorrowed {
    fn mutation(&self) {
        *self.x += 10;
        *self.y += 10;
    }
}

// An enum which is either an `i32` or a reference to one.
#[derive(Debug)]
enum Either<'a> {
    Num(i32),
    Ref(&'a i32),
}

fn main() {
    let x = 18;
    let y = 15;

    let single = Borrowed(&x);
    let double = NamedBorrowed { x: &x, y: &y };
    let reference = Either::Ref(&x);
    let number = Either::Num(y);

    println!("x is borrowed in {:?}", single);
    println!("x and y are borrowed in {:?}", double);
    println!("x is borrowed in {:?}", reference);
    println!("y is *not* borrowed in {:?}", number);
}

// ------------------------------------------------------------------------
// section 14. lifetimes - traits

// ------------------------------------------------------------------------
// section 15. lifetimes - bounds

// ------------------------------------------------------------------------
// section 16. lifetimes - coercion

// ------------------------------------------------------------------------
// section 17. lifetimes - static

// ------------------------------------------------------------------------
// section 18. lifetimes - elision<|MERGE_RESOLUTION|>--- conflicted
+++ resolved
@@ -422,11 +422,8 @@
         println!("borrow2: {}", borrow2);
     }
 }
-<<<<<<< HEAD
-*/
-=======
-*
->>>>>>> 6a76d610
+*/
+
 
 // ------------------------------------------------------------------------
 // section 10. lifetimes - explicit annotation
